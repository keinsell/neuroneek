extern crate chrono;
extern crate chrono_english;
extern crate date_time_parser;

use crate::cli::CLI;
use clap::CommandFactory;
use clap::Parser;
use lib::CommandHandler;
use lib::Context;
use lib::DATABASE_CONNECTION;
use lib::migrate_database;
use lib::setup_diagnostics;
use lib::setup_logger;

<<<<<<< HEAD
mod analyzer;
mod command;
mod ingestion;
mod lib;
pub(crate) mod substance;
mod view_model;

#[derive(Embed)]
#[folder = "resources/"]
pub struct Resources;

lazy_static! {
    pub static ref FIGFONT: figlet_rs::FIGfont = figlet_rs::FIGfont::from_content(
        std::str::from_utf8(&Resources::get("small.flf").unwrap().data).unwrap()
    )
    .unwrap();
    static ref FIGURE: figlet_rs::FIGure<'static> = FIGFONT.convert("neuronek").unwrap();
}

fn is_interactive() -> bool { atty::is(Stream::Stdout) }

fn default_output_format() -> OutputFormat
{
    if is_interactive()
    {
        OutputFormat::Pretty
    }
    else
    {
        OutputFormat::Json
    }
}

#[derive(clap::ValueEnum, Clone, Debug)]
/// The output format specifies how application data is presented:
///
/// - `Pretty`: Used in interactive shells to display data in a visually
///   appealing table format.
/// - `Json`: Used in non-interactive shells (e.g., scripts or when data is
///   piped) to provide raw JSON for automated parsing.
pub enum OutputFormat
{
    /// Pretty printed tables
    Pretty,
    /// JSON formatted output
    Json,
    // TODO: Application may support custom templates like liquidless or smth
}


#[derive(Parser)]
#[command(
    version = env!("CARGO_PKG_VERSION"),
    about = "🧬 Intelligent dosage tracker application with purpose to monitor supplements, nootropics and psychoactive substances along with their long-term influence on one's mind and body.",
    long_about = FIGURE.to_string()
)]
pub struct CLI
{
    #[command(subcommand)]
    pub command: ApplicationCommands,

    /// Pretty-print or return raw version of data in JSON
    #[arg(short, long = "format", value_enum, default_value_t = default_output_format())]
    pub format: OutputFormat,

    #[command(flatten)]
    verbose: clap_verbosity_flag::Verbosity,
}


fn default_complete_shell() -> clap_complete::Shell
{
    clap_complete::shells::Shell::from_env().unwrap_or(clap_complete::Shell::Bash)
}

#[derive(Debug, Parser)]
struct GenerateCompletion
{
    /// The shell to generate the completions for
    #[arg(value_enum, default_value_t=default_complete_shell())]
    shell: clap_complete::Shell,
}

#[async_trait]
impl CommandHandler for GenerateCompletion
{
    async fn handle<'a>(&self, context: Context<'a>) -> miette::Result<()>
    {
        clap_complete::generate(
            self.shell,
            &mut CLI::command(),
            env!("CARGO_BIN_NAME"),
            &mut std::io::stdout(),
        );
        Ok(())
    }
}

#[derive(Subcommand)]
pub enum ApplicationCommands
{
    Ingestion(command::IngestionCommand),
    Substance(command::SubstanceCommand),
    Analyze(command::AnalyzeIngestion),
    /// Generate shell completions
    Completions(GenerateCompletion),
}


#[async_trait]
impl CommandHandler for ApplicationCommands
{
    async fn handle<'a>(&self, context: Context<'a>) -> miette::Result<()>
    {
        match self
        {
            | ApplicationCommands::Ingestion(ingestion_command) =>
            {
                ingestion_command.handle(context).await
            }
            | ApplicationCommands::Substance(cmd) => cmd.handle(context).await,
            | ApplicationCommands::Completions(cmd) => cmd.handle(context).await,
            | ApplicationCommands::Analyze(cmd) => cmd.handle(context).await,
            | _ => Ok(()),
        }
    }
}
=======
mod cli;
mod lib;

>>>>>>> 122424a8

#[async_std::main]
async fn main() -> miette::Result<()>
{
    setup_diagnostics();
    setup_logger();

    let cli = CLI::parse();

    migrate_database(&DATABASE_CONNECTION).await?;

    // TODO: Perform a check of completion scripts existence and update them or
    // install them https://askubuntu.com/a/1188315
    // https://github.com/scop/bash-completion#faq
    // https://apple.github.io/swift-argument-parser/documentation/argumentparser/installingcompletionscripts/
    // https://unix.stackexchange.com/a/605051

    let context = Context {
        database_connection: &DATABASE_CONNECTION,
        stdout_format: cli.format,
    };

    cli.command.handle(context).await?;

    Ok(())
}<|MERGE_RESOLUTION|>--- conflicted
+++ resolved
@@ -12,139 +12,9 @@
 use lib::setup_diagnostics;
 use lib::setup_logger;
 
-<<<<<<< HEAD
-mod analyzer;
-mod command;
-mod ingestion;
-mod lib;
-pub(crate) mod substance;
-mod view_model;
-
-#[derive(Embed)]
-#[folder = "resources/"]
-pub struct Resources;
-
-lazy_static! {
-    pub static ref FIGFONT: figlet_rs::FIGfont = figlet_rs::FIGfont::from_content(
-        std::str::from_utf8(&Resources::get("small.flf").unwrap().data).unwrap()
-    )
-    .unwrap();
-    static ref FIGURE: figlet_rs::FIGure<'static> = FIGFONT.convert("neuronek").unwrap();
-}
-
-fn is_interactive() -> bool { atty::is(Stream::Stdout) }
-
-fn default_output_format() -> OutputFormat
-{
-    if is_interactive()
-    {
-        OutputFormat::Pretty
-    }
-    else
-    {
-        OutputFormat::Json
-    }
-}
-
-#[derive(clap::ValueEnum, Clone, Debug)]
-/// The output format specifies how application data is presented:
-///
-/// - `Pretty`: Used in interactive shells to display data in a visually
-///   appealing table format.
-/// - `Json`: Used in non-interactive shells (e.g., scripts or when data is
-///   piped) to provide raw JSON for automated parsing.
-pub enum OutputFormat
-{
-    /// Pretty printed tables
-    Pretty,
-    /// JSON formatted output
-    Json,
-    // TODO: Application may support custom templates like liquidless or smth
-}
-
-
-#[derive(Parser)]
-#[command(
-    version = env!("CARGO_PKG_VERSION"),
-    about = "🧬 Intelligent dosage tracker application with purpose to monitor supplements, nootropics and psychoactive substances along with their long-term influence on one's mind and body.",
-    long_about = FIGURE.to_string()
-)]
-pub struct CLI
-{
-    #[command(subcommand)]
-    pub command: ApplicationCommands,
-
-    /// Pretty-print or return raw version of data in JSON
-    #[arg(short, long = "format", value_enum, default_value_t = default_output_format())]
-    pub format: OutputFormat,
-
-    #[command(flatten)]
-    verbose: clap_verbosity_flag::Verbosity,
-}
-
-
-fn default_complete_shell() -> clap_complete::Shell
-{
-    clap_complete::shells::Shell::from_env().unwrap_or(clap_complete::Shell::Bash)
-}
-
-#[derive(Debug, Parser)]
-struct GenerateCompletion
-{
-    /// The shell to generate the completions for
-    #[arg(value_enum, default_value_t=default_complete_shell())]
-    shell: clap_complete::Shell,
-}
-
-#[async_trait]
-impl CommandHandler for GenerateCompletion
-{
-    async fn handle<'a>(&self, context: Context<'a>) -> miette::Result<()>
-    {
-        clap_complete::generate(
-            self.shell,
-            &mut CLI::command(),
-            env!("CARGO_BIN_NAME"),
-            &mut std::io::stdout(),
-        );
-        Ok(())
-    }
-}
-
-#[derive(Subcommand)]
-pub enum ApplicationCommands
-{
-    Ingestion(command::IngestionCommand),
-    Substance(command::SubstanceCommand),
-    Analyze(command::AnalyzeIngestion),
-    /// Generate shell completions
-    Completions(GenerateCompletion),
-}
-
-
-#[async_trait]
-impl CommandHandler for ApplicationCommands
-{
-    async fn handle<'a>(&self, context: Context<'a>) -> miette::Result<()>
-    {
-        match self
-        {
-            | ApplicationCommands::Ingestion(ingestion_command) =>
-            {
-                ingestion_command.handle(context).await
-            }
-            | ApplicationCommands::Substance(cmd) => cmd.handle(context).await,
-            | ApplicationCommands::Completions(cmd) => cmd.handle(context).await,
-            | ApplicationCommands::Analyze(cmd) => cmd.handle(context).await,
-            | _ => Ok(()),
-        }
-    }
-}
-=======
 mod cli;
 mod lib;
 
->>>>>>> 122424a8
 
 #[async_std::main]
 async fn main() -> miette::Result<()>
