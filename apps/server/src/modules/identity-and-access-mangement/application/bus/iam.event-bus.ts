import { EventBinding } from '../../../../shared/core/cqrs/event/event-binding'
import { EventBus } from '../../../../shared/core/cqrs/event/event-bus'
import { SimpleEvent } from '../../../../shared/core/cqrs/event/simple-event'
import { AccountCreated } from '../../domain/events/account-created/account-created'
import { AccountCreatedHandler } from '../../domain/events/account-created/account-created-handler'

export class IamEventBus extends EventBus {
	bindings: EventBinding[] = [
		{
			handler: new AccountCreatedHandler(),
			event: AccountCreated
		}
	]

<<<<<<< HEAD
	public async send(event: Event<unknown>): Promise<void> {
=======
	public async send(event: SimpleEvent<unknown>): Promise<void> {
		console.log(`Sending event: ${JSON.stringify(event)}`)
>>>>>>> 8744d6f7
		const binding = this.bindings.find(b => b.event.name === event.constructor.name)

		if (binding) {
			await binding.handler.handle(event)
		} else {
			throw new Error(`No binding found for event "${event.name}"`)
		}
	}
}<|MERGE_RESOLUTION|>--- conflicted
+++ resolved
@@ -12,12 +12,8 @@
 		}
 	]
 
-<<<<<<< HEAD
-	public async send(event: Event<unknown>): Promise<void> {
-=======
 	public async send(event: SimpleEvent<unknown>): Promise<void> {
 		console.log(`Sending event: ${JSON.stringify(event)}`)
->>>>>>> 8744d6f7
 		const binding = this.bindings.find(b => b.event.name === event.constructor.name)
 
 		if (binding) {
