--- conflicted
+++ resolved
@@ -1,10 +1,3 @@
+import 'reflect-metadata'
 
-import 'reflect-metadata'
-<<<<<<< HEAD
-
-
-
-
-=======
->>>>>>> f32b7b05
 export { HttpApplication } from './interfaces/http/http.js'