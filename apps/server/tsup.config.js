export default {
  entry: ['src/index.ts'],
  silent: true,
  splitting: true,
  target: 'node19',
  sourcemap: true,
  dts: true,
  minify: false,
  format: ['esm'],
  clean: false,
  treeshake: true,
  metafile: true,
  shims: true,
  loader: {
    '.md': 'file'
  },
<<<<<<< HEAD
  plugins: []
=======
  plugins: [],
  externals: ['@sentry/profiling-node']
>>>>>>> 120b6b39
}<|MERGE_RESOLUTION|>--- conflicted
+++ resolved
@@ -1,23 +1,18 @@
 export default {
-  entry: ['src/index.ts'],
-  silent: true,
-  splitting: true,
-  target: 'node19',
-  sourcemap: true,
-  dts: true,
-  minify: false,
-  format: ['esm'],
-  clean: false,
-  treeshake: true,
-  metafile: true,
-  shims: true,
-  loader: {
-    '.md': 'file'
-  },
-<<<<<<< HEAD
-  plugins: []
-=======
-  plugins: [],
-  externals: ['@sentry/profiling-node']
->>>>>>> 120b6b39
+	entry: ['src/index.ts'],
+	silent: true,
+	splitting: true,
+	target: 'node19',
+	sourcemap: true,
+	dts: true,
+	minify: false,
+	format: ['esm'],
+	clean: false,
+	treeshake: true,
+	metafile: true,
+	shims: true,
+	loader: {
+		'.md': 'file'
+	},
+	plugins: []
 }